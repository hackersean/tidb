// Copyright 2013 The ql Authors. All rights reserved.
// Use of this source code is governed by a BSD-style
// license that can be found in the LICENSES/QL-LICENSE file.

// Copyright 2015 PingCAP, Inc.
//
// Licensed under the Apache License, Version 2.0 (the "License");
// you may not use this file except in compliance with the License.
// You may obtain a copy of the License at
//
//     http://www.apache.org/licenses/LICENSE-2.0
//
// Unless required by applicable law or agreed to in writing, software
// distributed under the License is distributed on an "AS IS" BASIS,
// See the License for the specific language governing permissions and
// limitations under the License.

package ddl

import (
	"encoding/json"
	"fmt"
	"strings"

	"github.com/juju/errors"
	"github.com/ngaut/log"
	"github.com/pingcap/tidb/column"
	"github.com/pingcap/tidb/context"
	"github.com/pingcap/tidb/infoschema"
	"github.com/pingcap/tidb/kv"
	"github.com/pingcap/tidb/meta"
	"github.com/pingcap/tidb/model"
	mysql "github.com/pingcap/tidb/mysqldef"
	"github.com/pingcap/tidb/parser/coldef"
	"github.com/pingcap/tidb/table"
	"github.com/pingcap/tidb/table/tables"
	"github.com/pingcap/tidb/util"
	"github.com/pingcap/tidb/util/charset"
	qerror "github.com/pingcap/tidb/util/errors"
	"github.com/pingcap/tidb/util/errors2"
)

// Pre-defined errors.
var (
	// ErrExists returns for creating an exist schema or table.
	ErrExists = errors.Errorf("DDL:exists")
	// ErrNotExists returns for dropping a not exist schema or table.
	ErrNotExists = errors.Errorf("DDL:not exists")
)

// DDL is responsible for updating schema in data store and maintains in-memory InfoSchema cache.
type DDL interface {
	CreateSchema(ctx context.Context, name model.CIStr) error
	DropSchema(ctx context.Context, schema model.CIStr) error
	CreateTable(ctx context.Context, ident table.Ident, cols []*coldef.ColumnDef, constrs []*coldef.TableConstraint) error
	DropTable(ctx context.Context, tableIdent table.Ident) (err error)
	CreateIndex(ctx context.Context, tableIdent table.Ident, unique bool, indexName model.CIStr, columnNames []*coldef.IndexColName) error
	DropIndex(ctx context.Context, schema, tableName, indexName model.CIStr) error
	GetInformationSchema() infoschema.InfoSchema
	AlterTable(ctx context.Context, tableIdent table.Ident, spec []*AlterSpecification) error
}

type ddl struct {
	store       kv.Storage
	infoHandle  *infoschema.Handle
	onDDLChange OnDDLChange
}

// OnDDLChange is used as hook function when schema changed.
type OnDDLChange func(err error) error

// NewDDL create a new DDL.
func NewDDL(store kv.Storage, infoHandle *infoschema.Handle, hook OnDDLChange) DDL {
	d := &ddl{
		store:       store,
		infoHandle:  infoHandle,
		onDDLChange: hook,
	}
	return d
}

func (d *ddl) GetInformationSchema() infoschema.InfoSchema {
	return d.infoHandle.Get()
}

func (d *ddl) CreateSchema(ctx context.Context, schema model.CIStr) (err error) {
	is := d.GetInformationSchema()
	_, ok := is.SchemaByName(schema)
	if ok {
		return errors.Trace(ErrExists)
	}
	info := &model.DBInfo{Name: schema}
	info.ID, err = meta.GenGlobalID(d.store)
	if err != nil {
		return errors.Trace(err)
	}

	err = kv.RunInNewTxn(d.store, false, func(txn kv.Transaction) error {
		err := d.verifySchemaMetaVersion(txn, is.SchemaMetaVersion())
		if err != nil {
			return errors.Trace(err)
		}
		err = d.writeSchemaInfo(info, txn)
		return errors.Trace(err)
	})
	if d.onDDLChange != nil {
		err = d.onDDLChange(err)
	}
	return errors.Trace(err)
}

func (d *ddl) verifySchemaMetaVersion(txn kv.Transaction, schemaMetaVersion int64) error {
	curVer, err := txn.GetInt64(meta.SchemaMetaVersionKey)
	if err != nil {
		return errors.Trace(err)
	}
	if curVer != schemaMetaVersion {
		return errors.Errorf("Schema changed, our version %d, but got %d", schemaMetaVersion, curVer)
	}

	// Increment version.
	_, err = txn.Inc(meta.SchemaMetaVersionKey, 1)
	if err != nil {
		return errors.Trace(err)
	}

	if err := txn.LockKeys(meta.SchemaMetaVersionKey); err != nil {
		return errors.Trace(err)
	}
	return errors.Trace(err)
}

func (d *ddl) DropSchema(ctx context.Context, schema model.CIStr) (err error) {
	is := d.GetInformationSchema()
	old, ok := is.SchemaByName(schema)
	if !ok {
		return errors.Trace(ErrNotExists)
	}

	// Update InfoSchema
	oldInfo := is.Clone()
	var newInfo []*model.DBInfo
	for _, v := range oldInfo {
		if v.Name.L != schema.L {
			newInfo = append(newInfo, v)
		}
	}

	// Remove data.
	txn, err := ctx.GetTxn(true)
	if err != nil {
		return errors.Trace(err)
	}
	tables := is.SchemaTables(schema)
	for _, t := range tables {
		err = t.Truncate(ctx)
		if err != nil {
			return errors.Trace(err)
		}
		// Remove indices.
		for _, v := range t.Indices() {
			if v != nil && v.X != nil {
				if err = v.X.Drop(txn); err != nil {
					return errors.Trace(err)
				}
			}
		}
	}

	// Delete meta key.
	err = kv.RunInNewTxn(d.store, false, func(txn kv.Transaction) error {
		err := d.verifySchemaMetaVersion(txn, is.SchemaMetaVersion())
		if err != nil {
			return errors.Trace(err)
		}
		key := []byte(meta.DBMetaKey(old.ID))
		if err := txn.LockKeys(key); err != nil {
			return errors.Trace(err)
		}
		return txn.Delete(key)
	})
	if d.onDDLChange != nil {
		err = d.onDDLChange(err)
	}
	return errors.Trace(err)
}

func getDefaultCharsetAndCollate() (string, string) {
	// TODO: TableDefaultCharset-->DatabaseDefaultCharset-->SystemDefaultCharset.
	// TODO: change TableOption parser to parse collate.
	// This is a tmp solution.
	return "utf8", "utf8_unicode_ci"
}

func setColumnFlagWithConstraint(colMap map[string]*column.Col, v *coldef.TableConstraint) {
	switch v.Tp {
	case coldef.ConstrPrimaryKey:
		for _, key := range v.Keys {
			c, ok := colMap[strings.ToLower(key.ColumnName)]
			if !ok {
				// TODO: table constraint on unknown column.
				continue
			}
			c.Flag |= mysql.PriKeyFlag
			// primary key can not be NULL.
			c.Flag |= mysql.NotNullFlag
		}
	case coldef.ConstrUniq, coldef.ConstrUniqIndex, coldef.ConstrUniqKey:
		for i, key := range v.Keys {
			c, ok := colMap[strings.ToLower(key.ColumnName)]
			if !ok {
				// TODO: table constraint on unknown column.
				continue
			}
			if i == 0 {
				// Only the first column can be set
				// if unique index has multi columns,
				// the flag should be MultipleKeyFlag.
				// See: https://dev.mysql.com/doc/refman/5.7/en/show-columns.html
				if len(v.Keys) > 1 {
					c.Flag |= mysql.MultipleKeyFlag
				} else {
					c.Flag |= mysql.UniqueKeyFlag
				}
			}
		}
	case coldef.ConstrKey, coldef.ConstrIndex:
		for i, key := range v.Keys {
			c, ok := colMap[strings.ToLower(key.ColumnName)]
			if !ok {
				// TODO: table constraint on unknown column.
				continue
			}
			if i == 0 {
				// Only the first column can be set.
				c.Flag |= mysql.MultipleKeyFlag
			}
		}
	}
}

func (d *ddl) buildColumnsAndConstraints(colDefs []*coldef.ColumnDef, constraints []*coldef.TableConstraint) ([]*column.Col, []*coldef.TableConstraint, error) {
	var cols []*column.Col
	colMap := map[string]*column.Col{}
	for i, colDef := range colDefs {
		col, cts, err := d.buildColumnAndConstraint(i, colDef)
		if err != nil {
			return nil, nil, errors.Trace(err)
		}
		constraints = append(constraints, cts...)
		cols = append(cols, col)
		colMap[strings.ToLower(colDef.Name)] = col
	}
	// traverse table Constraints and set col.flag
	for _, v := range constraints {
		setColumnFlagWithConstraint(colMap, v)
	}
	return cols, constraints, nil
}

func (d *ddl) buildColumnAndConstraint(offset int, colDef *coldef.ColumnDef) (*column.Col, []*coldef.TableConstraint, error) {
	// set charset
	if len(colDef.Tp.Charset) == 0 {
		switch colDef.Tp.Tp {
		case mysql.TypeString, mysql.TypeVarchar, mysql.TypeVarString, mysql.TypeBlob, mysql.TypeTinyBlob, mysql.TypeMediumBlob, mysql.TypeLongBlob:
			colDef.Tp.Charset, colDef.Tp.Collate = getDefaultCharsetAndCollate()
		default:
			colDef.Tp.Charset = charset.CharsetBin
			colDef.Tp.Collate = charset.CharsetBin
		}
	}
	// convert colDef into col
	col, cts, err := coldef.ColumnDefToCol(offset, colDef)
	if err != nil {
		return nil, nil, errors.Trace(err)
	}
	col.ID, err = meta.GenGlobalID(d.store)
	if err != nil {
		return nil, nil, errors.Trace(err)
	}
	return col, cts, nil
}

func checkDuplicateColumn(colDefs []*coldef.ColumnDef) error {
	colNames := map[string]bool{}
	for _, colDef := range colDefs {
		nameLower := strings.ToLower(colDef.Name)
		if colNames[nameLower] {
			return errors.Errorf("CREATE TABLE: duplicate column %s", colDef.Name)
		}
		colNames[nameLower] = true
	}
	return nil
}

func checkConstraintNames(constraints []*coldef.TableConstraint) error {
	constrNames := map[string]bool{}

	// Check not empty constraint name whether is duplicated.
	for _, constr := range constraints {
		if constr.ConstrName != "" {
			nameLower := strings.ToLower(constr.ConstrName)
			if constrNames[nameLower] {
				return errors.Errorf("CREATE TABLE: duplicate key %s", constr.ConstrName)
			}
			constrNames[nameLower] = true
		}
	}

	// Set empty constraint names.
	for _, constr := range constraints {
		if constr.ConstrName == "" && len(constr.Keys) > 0 {
			colName := constr.Keys[0].ColumnName
			constrName := colName
			i := 2
			for constrNames[strings.ToLower(constrName)] {
				// We loop forever until we find constrName that haven't been used.
				constrName = fmt.Sprintf("%s_%d", colName, i)
				i++
			}
			constr.ConstrName = constrName
			constrNames[constrName] = true
		}
	}
	return nil
}

func (d *ddl) buildTableInfo(tableName model.CIStr, cols []*column.Col, constraints []*coldef.TableConstraint) (tbInfo *model.TableInfo, err error) {
	tbInfo = &model.TableInfo{
		Name: tableName,
	}
	tbInfo.ID, err = meta.GenGlobalID(d.store)
	if err != nil {
		return nil, errors.Trace(err)
	}
	for _, v := range cols {
		tbInfo.Columns = append(tbInfo.Columns, &v.ColumnInfo)
	}
	for _, constr := range constraints {
		// 1. check if the column is exists
		// 2. add index
		indexColumns := make([]*model.IndexColumn, 0, len(constr.Keys))
		for _, key := range constr.Keys {
			col := column.FindCol(cols, key.ColumnName)
			if col == nil {
				return nil, errors.Errorf("No such column: %v", key)
			}
			indexColumns = append(indexColumns, &model.IndexColumn{
				Name:   model.NewCIStr(key.ColumnName),
				Offset: col.Offset,
				Length: key.Length,
			})
		}
		idxInfo := &model.IndexInfo{
			Name:    model.NewCIStr(constr.ConstrName),
			Columns: indexColumns,
		}
		switch constr.Tp {
		case coldef.ConstrPrimaryKey:
			idxInfo.Unique = true
			idxInfo.Primary = true
			idxInfo.Name = model.NewCIStr(column.PrimaryKeyName)
		case coldef.ConstrUniq, coldef.ConstrUniqKey, coldef.ConstrUniqIndex:
			idxInfo.Unique = true
		}
		tbInfo.Indices = append(tbInfo.Indices, idxInfo)
	}
	return
}

func (d *ddl) CreateTable(ctx context.Context, ident table.Ident, colDefs []*coldef.ColumnDef, constraints []*coldef.TableConstraint) (err error) {
	is := d.GetInformationSchema()
	if !is.SchemaExists(ident.Schema) {
		return errors.Trace(qerror.ErrDatabaseNotExist)
	}
	if is.TableExists(ident.Schema, ident.Name) {
		return errors.Trace(ErrExists)
	}
	if err = checkDuplicateColumn(colDefs); err != nil {
		return errors.Trace(err)
	}

	cols, newConstraints, err := d.buildColumnsAndConstraints(colDefs, constraints)
	if err != nil {
		return errors.Trace(err)
	}

	err = checkConstraintNames(newConstraints)
	if err != nil {
		return errors.Trace(err)
	}

	tbInfo, err := d.buildTableInfo(ident.Name, cols, newConstraints)
	if err != nil {
		return errors.Trace(err)
	}
	log.Infof("New table: %+v", tbInfo)

	err = kv.RunInNewTxn(d.store, false, func(txn kv.Transaction) error {
		err := d.verifySchemaMetaVersion(txn, is.SchemaMetaVersion())
		if err != nil {
			return errors.Trace(err)
		}
		err = d.updateInfoSchema(ident.Schema, tbInfo, txn)
		return errors.Trace(err)
	})

	if d.onDDLChange != nil {
		err = d.onDDLChange(err)
	}
	return errors.Trace(err)
}

func (d *ddl) AlterTable(ctx context.Context, ident table.Ident, specs []*AlterSpecification) (err error) {
	// Get database and table.
	is := d.GetInformationSchema()
	if !is.SchemaExists(ident.Schema) {
		return errors.Trace(qerror.ErrDatabaseNotExist)
	}
	tbl, err := is.TableByName(ident.Schema, ident.Name)
	if err != nil {
		return errors.Trace(err)
	}
	for _, spec := range specs {
		switch spec.Action {
		case AlterAddColumn:
			if err := d.addColumn(ctx, ident.Schema, tbl, spec, is.SchemaMetaVersion()); err != nil {
				return errors.Trace(err)
			}
		default:
			// TODO: process more actions
			continue
		}
	}
	return nil
}

<<<<<<< HEAD
// Add a column into table.
func (d *ddl) addColumn(schema model.CIStr, tbl table.Table, spec *AlterSpecification, schemaMetaVersion int64) error {
	// Find position.
=======
// Add a column into table
func (d *ddl) addColumn(ctx context.Context, schema model.CIStr, tbl table.Table, spec *AlterSpecification, schemaMetaVersion int64) error {
	// Find position
>>>>>>> 631b453f
	cols := tbl.Cols()
	position := len(cols)
	name := spec.Column.Name
	// Check column name duplicate.
	dc := column.FindCol(cols, name)
	if dc != nil {
		return errors.Errorf("Try to add a column with the same name of an already exists column.")
	}
	if spec.Position.Type == ColumnPositionFirst {
		position = 0
	} else if spec.Position.Type == ColumnPositionAfter {
		// Find the mentioned column.
		c := column.FindCol(cols, spec.Position.RelativeColumn)
		if c == nil {
			return errors.Errorf("No such column: %v", name)
		}
		// Insert position is after the mentioned column.
		position = c.Offset + 1
	}
	// TODO: Set constraint
	col, _, err := d.buildColumnAndConstraint(position, spec.Column)
	if err != nil {
		return errors.Trace(err)
	}
	// insert col into the right place of the column list
	newCols := make([]*column.Col, 0, len(cols)+1)
	newCols = append(newCols, cols[:position]...)
	newCols = append(newCols, col)
	newCols = append(newCols, cols[position:]...)
	// adjust position
	if position != len(cols) {
		offsetChange := make(map[int]int)
		for i := position + 1; i < len(newCols); i++ {
			offsetChange[newCols[i].Offset] = i
			newCols[i].Offset = i
		}
		// Update index offset info
		for _, idx := range tbl.Indices() {
			for _, c := range idx.Columns {
				newOffset, ok := offsetChange[c.Offset]
				if ok {
					c.Offset = newOffset
				}
			}
		}
	}
	tb := tbl.(*tables.Table)
	tb.Columns = newCols

	// TODO: update index
<<<<<<< HEAD
	// TODO: update default value
=======
	if err = updateOldRows(ctx, tb, col); err != nil {
		return errors.Trace(err)
	}

>>>>>>> 631b453f
	// update infomation schema
	err = kv.RunInNewTxn(d.store, false, func(txn kv.Transaction) error {
		err := d.verifySchemaMetaVersion(txn, schemaMetaVersion)
		if err != nil {
			return errors.Trace(err)
		}
		err = d.updateInfoSchema(schema, tb.Meta(), txn)
		return errors.Trace(err)
	})
	if d.onDDLChange != nil {
		err = d.onDDLChange(err)
	}
	return errors.Trace(err)
}

<<<<<<< HEAD
// DropTable will proceed even if some table in the list does not exists.
=======
func updateOldRows(ctx context.Context, t *tables.Table, col *column.Col) error {
	txn, err := ctx.GetTxn(false)
	if err != nil {
		return errors.Trace(err)
	}
	it, err := txn.Seek([]byte(t.FirstKey()), nil)
	if err != nil {
		return errors.Trace(err)
	}
	defer it.Close()

	prefix := t.KeyPrefix()
	for it.Valid() && strings.HasPrefix(it.Key(), prefix) {
		handle, err0 := util.DecodeHandleFromRowKey(it.Key())
		if err0 != nil {
			return errors.Trace(err0)
		}
		k := t.RecordKey(handle, col)

		// TODO: check and get timestamp/datetime default value.
		// refer to getDefaultValue in stmt/stmts/stmt_helper.go.
		if err0 = t.SetColValue(txn, k, col.DefaultValue); err0 != nil {
			return errors.Trace(err0)
		}

		rk := t.RecordKey(handle, nil)
		if it, err0 = kv.NextUntil(it, util.RowKeyPrefixFilter(rk)); err0 != nil {
			return errors.Trace(err0)
		}
	}

	return nil
}

// drop table will proceed even if some table in the list does not exists
>>>>>>> 631b453f
func (d *ddl) DropTable(ctx context.Context, ti table.Ident) (err error) {
	is := d.GetInformationSchema()
	tb, err := is.TableByName(ti.Schema, ti.Name)
	if err != nil {
		return errors.Trace(err)
	}
	// update InfoSchema before delete all the table data.
	clonedInfo := is.Clone()

	err = kv.RunInNewTxn(d.store, false, func(txn kv.Transaction) error {
		err := d.verifySchemaMetaVersion(txn, is.SchemaMetaVersion())
		if err != nil {
			return errors.Trace(err)
		}
		for _, info := range clonedInfo {
			if info.Name == ti.Schema {
				var newTableInfos []*model.TableInfo
				// append other tables.
				for _, tbInfo := range info.Tables {
					if tbInfo.Name.L != ti.Name.L {
						newTableInfos = append(newTableInfos, tbInfo)
					}
				}
				info.Tables = newTableInfos
				err = d.writeSchemaInfo(info, txn)
				if err != nil {
					return errors.Trace(err)
				}
			}
		}
		return nil
	})
	if d.onDDLChange != nil {
		err = d.onDDLChange(err)
		if err != nil {
			return errors.Trace(err)
		}
	}
	err = d.deleteTableData(ctx, tb)
	return errors.Trace(err)
}

func (d *ddl) deleteTableData(ctx context.Context, t table.Table) error {
	// Remove data.
	err := t.Truncate(ctx)
	if err != nil {
		return errors.Trace(err)
	}
	txn, err := ctx.GetTxn(false)
	if err != nil {
		return errors.Trace(err)
	}
	// Remove indices.
	for _, v := range t.Indices() {
		if v != nil && v.X != nil {
			if err = v.X.Drop(txn); err != nil {
				return errors.Trace(err)
			}
		}
	}
	// Remove auto ID key.
	err = txn.Delete([]byte(meta.AutoIDKey(t.TableID())))

	// Auto ID meta is created when the first time used, so it may not exist.
	if errors2.ErrorEqual(err, kv.ErrNotExist) {
		return nil
	}
	return errors.Trace(err)
}

func (d *ddl) CreateIndex(ctx context.Context, ti table.Ident, unique bool, indexName model.CIStr, idxColNames []*coldef.IndexColName) error {
	is := d.infoHandle.Get()
	t, err := is.TableByName(ti.Schema, ti.Name)
	if err != nil {
		return errors.Trace(err)
	}
	if _, ok := is.IndexByName(ti.Schema, ti.Name, indexName); ok {
		return errors.Errorf("CREATE INDEX: index already exist %s", indexName)
	}
	if is.ColumnExists(ti.Schema, ti.Name, indexName) {
		return errors.Errorf("CREATE INDEX: index name collision with existing column: %s", indexName)
	}

	tbInfo := t.Meta()

	// build offsets
	idxColumns := make([]*model.IndexColumn, 0, len(idxColNames))
	for i, ic := range idxColNames {
		col := column.FindCol(t.Cols(), ic.ColumnName)
		if col == nil {
			return errors.Errorf("CREATE INDEX: column does not exist: %s", ic.ColumnName)
		}
		idxColumns = append(idxColumns, &model.IndexColumn{
			Name:   col.Name,
			Offset: col.Offset,
			Length: ic.Length,
		})
		// Set ColumnInfo flag
		if i == 0 {
			if unique && len(idxColNames) == 1 {
				tbInfo.Columns[col.Offset].Flag |= mysql.UniqueKeyFlag
			} else {
				tbInfo.Columns[col.Offset].Flag |= mysql.MultipleKeyFlag
			}
		}
	}
	// create index info
	idxInfo := &model.IndexInfo{
		Name:    indexName,
		Columns: idxColumns,
		Unique:  unique,
	}
	tbInfo.Indices = append(tbInfo.Indices, idxInfo)

	// build index
	err = d.buildIndex(ctx, t, idxInfo, unique)
	if err != nil {
		return errors.Trace(err)
	}

	// update InfoSchema
	err = kv.RunInNewTxn(d.store, false, func(txn kv.Transaction) error {
		err := d.verifySchemaMetaVersion(txn, is.SchemaMetaVersion())
		if err != nil {
			return errors.Trace(err)
		}
		err = d.updateInfoSchema(ti.Schema, tbInfo, txn)
		return errors.Trace(err)
	})
	if d.onDDLChange != nil {
		err = d.onDDLChange(err)
	}
	return errors.Trace(err)
}

func (d *ddl) buildIndex(ctx context.Context, t table.Table, idxInfo *model.IndexInfo, unique bool) error {
	firstKey := t.FirstKey()
	prefix := t.KeyPrefix()

	txn, err := ctx.GetTxn(false)
	if err != nil {
		return errors.Trace(err)
	}
	it, err := txn.Seek([]byte(firstKey), nil)
	if err != nil {
		return errors.Trace(err)
	}
	defer it.Close()
	for it.Valid() && strings.HasPrefix(it.Key(), prefix) {
		var err error
		handle, err := util.DecodeHandleFromRowKey(it.Key())
		log.Info("building index...", handle)
		if err != nil {
			return errors.Trace(err)
		}
		// TODO: v is timestamp ?
		// fetch datas
		cols := t.Cols()
		var vals []interface{}
		for _, v := range idxInfo.Columns {
			var (
				data []byte
				val  interface{}
			)
			col := cols[v.Offset]
			k := t.RecordKey(handle, col)
			data, err = txn.Get([]byte(k))
			if err != nil {
				return errors.Trace(err)
			}
			val, err = t.DecodeValue(data, col)
			if err != nil {
				return errors.Trace(err)
			}
			vals = append(vals, val)
		}
		// build index
		kvX := kv.NewKVIndex(t.IndexPrefix(), idxInfo.Name.L, unique)
		err = kvX.Create(txn, vals, handle)
		if err != nil {
			return errors.Trace(err)
		}

		rk := []byte(t.RecordKey(handle, nil))
		it, err = kv.NextUntil(it, util.RowKeyPrefixFilter(rk))
		if err != nil {
			return errors.Trace(err)
		}
	}
	return nil
}

func (d *ddl) DropIndex(ctx context.Context, schema, tableName, indexNmae model.CIStr) error {
	// TODO: implement
	return nil
}

func (d *ddl) writeSchemaInfo(info *model.DBInfo, txn kv.Transaction) error {
	var b []byte
	b, err := json.Marshal(info)
	if err != nil {
		return errors.Trace(err)
	}
	key := []byte(meta.DBMetaKey(info.ID))
	if err := txn.LockKeys(key); err != nil {
		return errors.Trace(err)
	}
	txn.Set(key, b)
	log.Warn("save schema", string(b))

	return errors.Trace(err)
}

func (d *ddl) updateInfoSchema(schema model.CIStr, tbInfo *model.TableInfo, txn kv.Transaction) error {
	is := d.GetInformationSchema()
	clonedInfo := is.Clone()
	for _, info := range clonedInfo {
		if info.Name == schema {
			var match bool
			for i := range info.Tables {
				if info.Tables[i].Name == tbInfo.Name {
					info.Tables[i] = tbInfo
					match = true
				}
			}
			if !match {
				info.Tables = append(info.Tables, tbInfo)
			}
			err := d.writeSchemaInfo(info, txn)
			if err != nil {
				return errors.Trace(err)
			}
		}
	}
	return nil
}<|MERGE_RESOLUTION|>--- conflicted
+++ resolved
@@ -435,15 +435,9 @@
 	return nil
 }
 
-<<<<<<< HEAD
-// Add a column into table.
-func (d *ddl) addColumn(schema model.CIStr, tbl table.Table, spec *AlterSpecification, schemaMetaVersion int64) error {
-	// Find position.
-=======
 // Add a column into table
 func (d *ddl) addColumn(ctx context.Context, schema model.CIStr, tbl table.Table, spec *AlterSpecification, schemaMetaVersion int64) error {
 	// Find position
->>>>>>> 631b453f
 	cols := tbl.Cols()
 	position := len(cols)
 	name := spec.Column.Name
@@ -494,14 +488,10 @@
 	tb.Columns = newCols
 
 	// TODO: update index
-<<<<<<< HEAD
-	// TODO: update default value
-=======
 	if err = updateOldRows(ctx, tb, col); err != nil {
 		return errors.Trace(err)
 	}
 
->>>>>>> 631b453f
 	// update infomation schema
 	err = kv.RunInNewTxn(d.store, false, func(txn kv.Transaction) error {
 		err := d.verifySchemaMetaVersion(txn, schemaMetaVersion)
@@ -517,9 +507,6 @@
 	return errors.Trace(err)
 }
 
-<<<<<<< HEAD
-// DropTable will proceed even if some table in the list does not exists.
-=======
 func updateOldRows(ctx context.Context, t *tables.Table, col *column.Col) error {
 	txn, err := ctx.GetTxn(false)
 	if err != nil {
@@ -554,8 +541,7 @@
 	return nil
 }
 
-// drop table will proceed even if some table in the list does not exists
->>>>>>> 631b453f
+// DropTable will proceed even if some table in the list does not exists.
 func (d *ddl) DropTable(ctx context.Context, ti table.Ident) (err error) {
 	is := d.GetInformationSchema()
 	tb, err := is.TableByName(ti.Schema, ti.Name)
