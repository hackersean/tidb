// Copyright 2015 PingCAP, Inc.
//
// Licensed under the Apache License, Version 2.0 (the "License");
// you may not use this file except in compliance with the License.
// You may obtain a copy of the License at
//
//     http://www.apache.org/licenses/LICENSE-2.0
//
// Unless required by applicable law or agreed to in writing, software
// distributed under the License is distributed on an "AS IS" BASIS,
// See the License for the specific language governing permissions and
// limitations under the License.

package kv

import (
	"bytes"

	"github.com/juju/errors"
<<<<<<< HEAD
	"github.com/pingcap/tidb/terror"
=======
	"github.com/ngaut/pool"
>>>>>>> 75a7b8b0
)

// UnionStore is a store that wraps a snapshot for read and a BufferStore for buffered write.
// Also, it provides some transaction related utilities.
type UnionStore interface {
	MemBuffer
	// CheckLazyConditionPairs loads all lazy values from store then checks if all values are matched.
	// Lazy condition pairs should be checked before transaction commit.
	CheckLazyConditionPairs() error
	// WalkBuffer iterates all buffered kv pairs.
	WalkBuffer(f func(k Key, v []byte) error) error
	// SetOption sets an option with a value, when val is nil, uses the default
	// value of this option.
	SetOption(opt Option, val interface{})
	// DelOption deletes an option.
	DelOption(opt Option)
}

// Option is used for customizing kv store's behaviors during a transaction.
type Option int

// Options is an interface of a set of options. Each option is associated with a value.
type Options interface {
	// Get gets an option value.
	Get(opt Option) (v interface{}, ok bool)
}

var (
	p = newCache("memdb pool", 100, func() MemBuffer {
		return NewMemDbBuffer()
	})
)

// UnionStore is an in-memory Store which contains a buffer for write and a
// snapshot for read.
type unionStore struct {
	*BufferStore
	snapshot           Snapshot  // for read
	lazyConditionPairs MemBuffer // for delay check
	opts               options
}

// NewUnionStore builds a new UnionStore.
func NewUnionStore(snapshot Snapshot) UnionStore {
	return &unionStore{
		BufferStore:        NewBufferStore(snapshot),
		snapshot:           snapshot,
		lazyConditionPairs: &lazyMemBuffer{},
		opts:               make(map[Option]interface{}),
	}
}

type lazyMemBuffer struct {
	mb MemBuffer
}

func (lmb *lazyMemBuffer) Get(k Key) ([]byte, error) {
	if lmb.mb == nil {
		return nil, ErrNotExist
	}

	return lmb.mb.Get(k)
}

func (lmb *lazyMemBuffer) Set(key Key, value []byte) error {
	if lmb.mb == nil {
		lmb.mb = p.get()
	}

	return lmb.mb.Set(key, value)
}

func (lmb *lazyMemBuffer) Delete(k Key) error {
	if lmb.mb == nil {
		lmb.mb = p.get()
	}

	return lmb.mb.Delete(k)
}

func (lmb *lazyMemBuffer) Seek(k Key) (Iterator, error) {
	if lmb.mb == nil {
		lmb.mb = p.get()
	}

	return lmb.mb.Seek(k)
}

func (lmb *lazyMemBuffer) Release() {
	if lmb.mb == nil {
		return
	}

	lmb.mb.Release()

	p.put(lmb.mb)
	lmb.mb = nil
}

// Get implements the Retriever interface.
func (us *unionStore) Get(k Key) ([]byte, error) {
	v, err := us.MemBuffer.Get(k)
	if IsErrNotFound(err) {
		if _, ok := us.opts.Get(PresumeKeyNotExists); ok {
			err = us.markLazyConditionPair(k, nil)
			if err != nil {
				return nil, errors.Trace(err)
			}
			return nil, errors.Trace(ErrNotExist)
		}
	}
	if IsErrNotFound(err) {
		v, err = us.BufferStore.r.Get(k)
	}
	if err != nil {
		return v, errors.Trace(err)
	}
	if len(v) == 0 {
		return nil, errors.Trace(ErrNotExist)
	}
	return v, nil
}

// markLazyConditionPair marks a kv pair for later check.
func (us *unionStore) markLazyConditionPair(k Key, v []byte) error {
	if len(v) == 0 {
		return errors.Trace(us.lazyConditionPairs.Delete(k))
	}
	return errors.Trace(us.lazyConditionPairs.Set(k, v))
}

// CheckLazyConditionPairs implements the UnionStore interface.
func (us *unionStore) CheckLazyConditionPairs() error {
	var keys []Key
	it, err := us.lazyConditionPairs.Seek(nil)
	if err != nil {
		return errors.Trace(err)
	}
	for ; it.Valid(); it.Next() {
		keys = append(keys, []byte(it.Key()))
	}
	it.Close()

	if len(keys) == 0 {
		return nil
	}
	values, err := us.snapshot.BatchGet(keys)
	if err != nil {
		return errors.Trace(err)
	}
	it, err = us.lazyConditionPairs.Seek(nil)
	if err != nil {
		return errors.Trace(err)
	}
	defer it.Close()
	for ; it.Valid(); it.Next() {
		if len(it.Value()) == 0 {
			if _, exist := values[it.Key()]; exist {
				return errors.Trace(ErrKeyExists)
			}
		} else {
			if bytes.Compare(values[it.Key()], it.Value()) != 0 {
				return errors.Trace(ErrLazyConditionPairsNotMatch)
			}
		}
	}
	return nil
}

// SetOption implements the UnionStore SetOption interface.
func (us *unionStore) SetOption(opt Option, val interface{}) {
	us.opts[opt] = val
}

// DelOption implements the UnionStore DelOption interface.
func (us *unionStore) DelOption(opt Option) {
	delete(us.opts, opt)
}

// Release implements the UnionStore Release interface.
func (us *unionStore) Release() {
	us.snapshot.Release()
	us.BufferStore.Release()
	us.lazyConditionPairs.Release()
}

type options map[Option]interface{}

func (opts options) Get(opt Option) (interface{}, bool) {
	v, ok := opts[opt]
	return v, ok
}<|MERGE_RESOLUTION|>--- conflicted
+++ resolved
@@ -17,11 +17,6 @@
 	"bytes"
 
 	"github.com/juju/errors"
-<<<<<<< HEAD
-	"github.com/pingcap/tidb/terror"
-=======
-	"github.com/ngaut/pool"
->>>>>>> 75a7b8b0
 )
 
 // UnionStore is a store that wraps a snapshot for read and a BufferStore for buffered write.
